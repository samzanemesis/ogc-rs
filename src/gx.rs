--- conflicted
+++ resolved
@@ -4,13 +4,10 @@
 
 use crate::ffi::{self, Mtx as Mtx34, Mtx44};
 use core::ffi::c_void;
-<<<<<<< HEAD
 use core::marker::PhantomData;
 
 /// Function for the drawsync-token callback.
 pub type DrawSyncCallback = fn(u16);
-=======
->>>>>>> 54a9fa59
 
 /// Helper function for `Gx::init`
 pub fn gp_fifo(fifo_size: usize) -> *mut c_void {
@@ -1337,7 +1334,6 @@
                 v_filter as *mut _,
             )
         }
-<<<<<<< HEAD
     }
 
     /// Sets the lighting controls for a particular color channel.
@@ -1361,8 +1357,6 @@
                 attn_fn as u8,
             );
         }
-=======
->>>>>>> 54a9fa59
     }
 
     /// Controls various rasterization and texturing parameters that relate to field-mode and double-strike rendering.
